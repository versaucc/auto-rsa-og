# Nelson Dane
# Ally API

import os
import traceback

import ally
import requests
from dotenv import load_dotenv

from helperAPI import Brokerage, printAndDiscord, printHoldings, stockOrder


# Initialize Ally
def ally_init(ALLY_EXTERNAL=None, ALLY_ACCOUNT_NUMBERS_EXTERNAL=None):
    # Initialize .env file
    load_dotenv()
    # Import Ally account
    if (
        not os.getenv("ALLY")
        or not os.getenv("ALLY_ACCOUNT_NUMBERS")
        and ALLY_EXTERNAL is None
        and ALLY_ACCOUNT_NUMBERS_EXTERNAL is None
    ):
        print("Ally not found, skipping...")
        return None
    accounts = (
        os.environ["ALLY"].strip().split(",")
        if ALLY_EXTERNAL is None
        else ALLY_EXTERNAL.strip().split(",")
    )
    account_nbrs_list = (
        os.environ["ALLY_ACCOUNT_NUMBERS"].strip().split(",")
        if ALLY_ACCOUNT_NUMBERS_EXTERNAL is None
        else ALLY_ACCOUNT_NUMBERS_EXTERNAL.strip().split(",")
    )
    params_list = []
    for account in accounts:
        name = f"Ally {accounts.index(account) + 1}"
        account = account.split(":")
        for nbr in account_nbrs_list:
            for num in nbr.split(":"):
                if len(account) != 4:
                    print(
                        f"{name}: Too many parameters for Ally account, please see README.md and .env.example, skipping..."
                    )
                    return None
                params = {
                    "ALLY_CONSUMER_KEY": account[0],
                    "ALLY_CONSUMER_SECRET": account[1],
                    "ALLY_OAUTH_TOKEN": account[2],
                    "ALLY_OAUTH_SECRET": account[3],
                    "ALLY_ACCOUNT_NBR": num,
                }
                params_list.append(params)
    # Initialize Ally account
    ally_obj = Brokerage("Ally")
    for account in accounts:
        print(f"Logging in to {name}...")
        for nbr in account_nbrs_list:
            for index, num in enumerate(nbr.split(":")):
                try:
                    a = ally.Ally(params=params_list[index])
                except requests.exceptions.HTTPError as e:
                    print(f"{name}: Error logging in: {e}")
                    return None
                # Ally needs a different object for each account number
                ally_obj.set_logged_in_object(name, a, num)
                ally_obj.set_account_number(name, num)
        print("Logged in to Ally!")
    return ally_obj


# Function to get the current account holdings
def ally_holdings(ao: Brokerage, loop=None):
    for key in ao.get_account_numbers():
        account_numbers = ao.get_account_numbers(key)
        for account in account_numbers:
            obj: ally.Ally = ao.get_logged_in_objects(key, account)
            try:
                # Get account holdings
                ab = obj.balances()
                a_value = ab["accountvalue"].values
                for value in a_value:
                    ao.set_account_totals(key, account, value)
                # Print account stock holdings
                ah = obj.holdings()
                # Test if holdings is empty
                if len(ah.index) > 0:
                    account_symbols = (ah["sym"].values).tolist()
                    qty = (ah["qty"].values).tolist()
                    current_price = (ah["marketvalue"].values).tolist()
                    for i, symbol in enumerate(account_symbols):
                        ao.set_holdings(key, account, symbol, qty[i], current_price[i])
            except Exception as e:
                printAndDiscord(f"{key}: Error getting account holdings: {e}", loop)
                print(traceback.format_exc())
                continue
    printHoldings(ao, loop)


# Function to buy/sell stock on Ally
def ally_transaction(
    ao: Brokerage,
    orderObj: stockOrder,
    loop=None,
    RETRY=False,
    account_retry=None,
):
    print()
    print("==============================")
    print("Ally")
    print("==============================")
    print()
    # Set the action
    price = ally.Order.Market()
    if isinstance(orderObj.get_price(), (int, float)):
        print(f"Limit order at: ${float(orderObj.get_price())}")
        price = ally.Order.Limit(limpx=float(orderObj.get_price()))
    for s in orderObj.get_stocks():
        for key in ao.get_account_numbers():
            printAndDiscord(
<<<<<<< HEAD
                f"{key}: {orderObj.get_action()}ing {orderObj.get_amount} of {s}",
=======
                f"{key}: {orderObj.get_action()}ing {orderObj.get_amount()} of {s}",
>>>>>>> 149d2de5
                loop,
            )
            for account in ao.get_account_numbers(key):
                if not RETRY:
                    obj: ally.Ally = ao.get_logged_in_objects(key, account)
                else:
                    obj: ally.Ally = ao
                    account = account_retry
                try:
                    # Create order
                    o = ally.Order.Order(
                        buysell=orderObj.get_action(),
                        symbol=s,
                        price=price,
                        time=orderObj.get_time(),
                        qty=orderObj.get_amount(),
                    )
                    # Print order preview
                    print(f"{key} {account}: {str(o)}")
                    # Submit order
                    o.orderid
                    if not orderObj.get_dry():
                        obj.submit(o, preview=False)
                    else:
                        printAndDiscord(
                            f"{key} {account}: Running in DRY mode. "
                            + f"Trasaction would've been: {orderObj.get_action()} {orderObj.get_amount()} of {s}",
                            loop,
                        )
                    # Print order status
                    if o.orderid:
                        printAndDiscord(
                            f"{key} {account}: Order {o.orderid} submitted", loop
                        )
                    else:
                        printAndDiscord(f"{key} {account}: Order not submitted", loop)
                    if RETRY:
                        return
                except Exception as e:
                    ally_call_error = (
                        "Error: For your security, certain symbols may only be traded "
                        + "by speaking to an Ally Invest registered representative. "
                        + "Please call 1-855-880-2559 if you need further assistance with this order."
                    )
                    if (
                        "500 server error: internal server error for url:"
                        in str(e).lower()
                    ):
                        # If selling too soon, then an error is thrown
                        if orderObj.get_action() == "sell":
                            printAndDiscord(ally_call_error, loop)
                        # If the message comes up while buying, then
                        # try again with a limit order
                        elif orderObj.get_action() == "buy" and not RETRY:
                            printAndDiscord(
                                f"{key} {account}: Error placing market buy, trying again with limit order...",
                                loop,
                            )
                            # Need to get stock price (compare bid, ask, and last)
                            try:
                                # Get stock values
                                quotes = obj.quote(
                                    s,
                                    fields=["bid", "ask", "last"],
                                )
                                # Add 1 cent to the highest value of the 3 above
                                new_price = (
                                    max(
                                        [
                                            float(quotes["last"][0]),
                                            float(quotes["bid"][0]),
                                            float(quotes["ask"][0]),
                                        ]
                                    )
                                ) + 0.01
                                # Set new price
                                orderObj.set_price(new_price)
                                # Run function again with limit order
                                ally_transaction(
                                    ao,
                                    orderObj,
                                    loop,
                                    RETRY=True,
                                    account_retry=account,
                                )
                            except Exception as ex:
                                printAndDiscord(
                                    f"{key} {account}: Failed to place limit order: {ex}",
                                    loop,
                                )
                        else:
                            printAndDiscord(
                                f"{key} {account}: Error placing limit order: {e}",
                                loop,
                            )
                    # If price is not a string then it must've failed a limit order
                    elif not isinstance(orderObj.get_price(), str):
                        printAndDiscord(
                            f"{key} {account}: Error placing limit order: {e}",
                            loop,
                        )
                    else:
                        printAndDiscord(
                            f"{key} {account}: Error submitting order: {e}", loop
                        )<|MERGE_RESOLUTION|>--- conflicted
+++ resolved
@@ -120,11 +120,7 @@
     for s in orderObj.get_stocks():
         for key in ao.get_account_numbers():
             printAndDiscord(
-<<<<<<< HEAD
-                f"{key}: {orderObj.get_action()}ing {orderObj.get_amount} of {s}",
-=======
                 f"{key}: {orderObj.get_action()}ing {orderObj.get_amount()} of {s}",
->>>>>>> 149d2de5
                 loop,
             )
             for account in ao.get_account_numbers(key):
