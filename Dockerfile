--- conflicted
+++ resolved
@@ -27,26 +27,9 @@
 RUN playwright install && \
     playwright install-deps
 
-<<<<<<< HEAD
-# Grab needed files
-COPY ./autoRSA.py .
-COPY ./entrypoint.sh .
-COPY ./chaseAPI.py .
-COPY ./fennelAPI.py .
-COPY ./fidelityAPI.py .
-COPY ./firstradeAPI.py .
-COPY ./helperAPI.py .
-COPY ./publicAPI.py .
-COPY ./robinhoodAPI.py .
-COPY ./schwabAPI.py .
-COPY ./tastyAPI.py .
-COPY ./tradierAPI.py .
-COPY ./webullAPI.py .
-=======
 # CD into app
 WORKDIR /app
 COPY . .
->>>>>>> ad34d2af
 
 # Make the entrypoint executable
 RUN dos2unix entrypoint.sh && \
