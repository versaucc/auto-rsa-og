--- conflicted
+++ resolved
@@ -15,12 +15,8 @@
     # Custom API libraries
     from fidelityAPI import *
     from firstradeAPI import *
-<<<<<<< HEAD
-    from helperAPI import stockOrder, updater
+    from helperAPI import check_package_versions, stockOrder, updater
     from publicAPI import *
-=======
-    from helperAPI import check_package_versions, stockOrder, updater
->>>>>>> a32427bc
     from robinhoodAPI import *
     from schwabAPI import *
     from tastyAPI import *
