# Nelson Dane
# Script to automate RSA stock purchases

# Import libraries
import asyncio
import os
import sys
import traceback

# Check Python version (minimum 3.10)
print("Python version:", sys.version)
if sys.version_info < (3, 10):
    print("ERROR: Python 3.10 or newer is required")
    sys.exit(1)
print()

try:
    import discord
    from discord.ext import commands
    from dotenv import load_dotenv

    # Custom API libraries
    from chaseAPI import *
    from fennelAPI import *
    from fidelityAPI import *
    from firstradeAPI import *
    from helperAPI import (
        ThreadHandler,
        check_package_versions,
        printAndDiscord,
        stockOrder,
        updater,
    )
    from publicAPI import *
    from robinhoodAPI import *
    from schwabAPI import *
    from sofiAPI import *
    from tastyAPI import *
    from tornadoAPI import *
    from tradierAPI import *
    from vanguardAPI import *
    from webullAPI import *
except Exception as e:
    print(f"Error importing libraries: {e}")
    print(traceback.format_exc())
    print("Please run 'pip install -r requirements.txt'")
    sys.exit(1)

# Initialize .env file
load_dotenv()

# Global variables
SUPPORTED_BROKERS = [
    "chase",
    "fennel",
    "fidelity",
    "firstrade",
    "public",
    "robinhood",
    "schwab",
    "sofi",
    "tastytrade",
    "tornado",
    "tradier",
    "vanguard",
    "webull",
]
DAY1_BROKERS = [
    "chase",
    "fennel",
    "firstrade",
    "public",
    "schwab",
    "sofi",
    "tastytrade",
    "tradier",
    "webull",
]
DISCORD_BOT = False
DOCKER_MODE = False
DANGER_MODE = False


# Account nicknames
def nicknames(broker):
    if broker in ["fid", "fido"]:
        return "fidelity"
    if broker == "ft":
        return "firstrade"
    if broker == "rh":
        return "robinhood"
    if broker == "tasty":
        return "tastytrade"
    if broker == "vg":
        return "vanguard"
    if broker == "wb":
        return "webull"
    return broker


# Runs the specified function for each broker in the list
# broker name + type of function
def fun_run(orderObj: stockOrder, command, botObj=None, loop=None):
    if command in [("_init", "_holdings"), ("_init", "_transaction")]:
        for broker in orderObj.get_brokers():
            if broker in orderObj.get_notbrokers():
                continue
            broker = nicknames(broker)
            first_command, second_command = command
            try:
                # Initialize broker
                fun_name = broker + first_command
                if broker.lower() == "fidelity":
                    # Fidelity requires docker mode argument, botObj, and loop
                    orderObj.set_logged_in(
                        globals()[fun_name](
                            DOCKER=DOCKER_MODE, botObj=botObj, loop=loop
                        ),
                        broker,
                    )
<<<<<<< HEAD
                elif broker.lower() == "sofi":
                    # Sofi doesn't require DOCKER, so don't pass it
                    orderObj.set_logged_in(
                        globals()[fun_name](botObj=botObj, loop=loop), broker
                    )
                elif broker.lower() in ["fennel", "public"]:
=======
                elif broker.lower() == "tornado":
                    # Requires docker mode argument and loop
                    orderObj.set_logged_in(
                        globals()[fun_name](DOCKER=DOCKER_MODE, loop=loop),
                        broker,
                    )
                elif broker.lower() in ["fennel", "firstrade", "public"]:
>>>>>>> 8cd81074
                    # Requires bot object and loop
                    orderObj.set_logged_in(
                        globals()[fun_name](botObj=botObj, loop=loop), broker
                    )
                elif broker.lower() in ["chase", "vanguard"]:
                    fun_name = broker + "_run"
                    # PLAYWRIGHT_BROKERS have to run all transactions with one function
                    th = ThreadHandler(
                        globals()[fun_name],
                        orderObj=orderObj,
                        command=command,
                        botObj=botObj,
                        loop=loop,
                    )
                    th.start()
                    th.join()
                    _, err = th.get_result()
                    if err is not None:
                        raise Exception(
                            "Error in "
                            + fun_name
                            + ": Function did not complete successfully."
                        )
                else:
                    orderObj.set_logged_in(globals()[fun_name](), broker)

                print()
                if broker.lower() not in ["chase", "vanguard"]:
                    # Verify broker is logged in
                    orderObj.order_validate(preLogin=False)
                    logged_in_broker = orderObj.get_logged_in(broker)
                    if logged_in_broker is None:
                        print(f"Error: {broker} not logged in, skipping...")
                        continue
                    # Get holdings or complete transaction
                    if second_command == "_holdings":
                        fun_name = broker + second_command
                        globals()[fun_name](logged_in_broker, loop)
                    elif second_command == "_transaction":
                        fun_name = broker + second_command
                        globals()[fun_name](
                            logged_in_broker,
                            orderObj,
                            loop,
                        )
                        printAndDiscord(
                            f"All {broker.capitalize()} transactions complete",
                            loop,
                        )
            except Exception as ex:
                print(traceback.format_exc())
                print(f"Error in {fun_name} with {broker}: {ex}")
                print(orderObj)
            print()
        printAndDiscord("All commands complete in all brokers", loop)
    else:
        print(f"Error: {command} is not a valid command")


# Parse input arguments and update the order object
def argParser(args: list) -> stockOrder:
    args = [x.lower() for x in args]
    # Initialize order object
    orderObj = stockOrder()
    # If first argument is holdings, set holdings to true
    if args[0] == "holdings":
        orderObj.set_holdings(True)
        # Next argument is brokers
        if args[1] == "all":
            orderObj.set_brokers(SUPPORTED_BROKERS)
        elif args[1] == "day1":
            orderObj.set_brokers(DAY1_BROKERS)
        elif args[1] == "most":
            orderObj.set_brokers(
                list(filter(lambda x: x != "vanguard", SUPPORTED_BROKERS))
            )
        elif args[1] == "fast":
            orderObj.set_brokers(DAY1_BROKERS + ["robinhood"])
        else:
            for broker in args[1].split(","):
                orderObj.set_brokers(nicknames(broker))
        # If next argument is not, set not broker
        if len(args) > 3 and args[2] == "not":
            for broker in args[3].split(","):
                if nicknames(broker) in SUPPORTED_BROKERS:
                    orderObj.set_notbrokers(nicknames(broker))
        return orderObj
    # Otherwise: action, amount, stock, broker, (optional) not broker, (optional) dry
    orderObj.set_action(args[0])
    orderObj.set_amount(args[1])
    for stock in args[2].split(","):
        orderObj.set_stock(stock)
    # Next argument is a broker, set broker
    if args[3] == "all":
        orderObj.set_brokers(SUPPORTED_BROKERS)
    elif args[3] == "day1":
        orderObj.set_brokers(DAY1_BROKERS)
    elif args[3] == "most":
        orderObj.set_brokers(list(filter(lambda x: x != "vanguard", SUPPORTED_BROKERS)))
    elif args[3] == "fast":
        orderObj.set_brokers(DAY1_BROKERS + ["robinhood"])
    else:
        for broker in args[3].split(","):
            if nicknames(broker) in SUPPORTED_BROKERS:
                orderObj.set_brokers(nicknames(broker))
    # If next argument is not, set not broker
    if len(args) > 4 and args[4] == "not":
        for broker in args[5].split(","):
            if nicknames(broker) in SUPPORTED_BROKERS:
                orderObj.set_notbrokers(nicknames(broker))
    # If next argument is false, set dry to false
    if args[-1] == "false":
        orderObj.set_dry(False)
    # Validate order object
    orderObj.order_validate(preLogin=True)
    return orderObj


if __name__ == "__main__":
    # Determine if ran from command line
    if len(sys.argv) == 1:  # If no arguments, do nothing
        print("No arguments given, see README for usage")
        sys.exit(1)
    # Check if danger mode is enabled
    if os.getenv("DANGER_MODE", "").lower() == "true":
        DANGER_MODE = True
        print("DANGER MODE ENABLED")
        print()
    # If docker argument, run docker bot
    if sys.argv[1].lower() == "docker":
        print("Running bot from docker")
        DOCKER_MODE = DISCORD_BOT = True
    # If discord argument, run discord bot, no docker, no prompt
    elif sys.argv[1].lower() == "discord":
        updater()
        check_package_versions()
        print("Running Discord bot from command line")
        DISCORD_BOT = True
    else:  # If any other argument, run bot, no docker or discord bot
        updater()
        check_package_versions()
        print("Running bot from command line")
        print()
        cliOrderObj = argParser(sys.argv[1:])
        if not cliOrderObj.get_holdings():
            print(f"Action: {cliOrderObj.get_action()}")
            print(f"Amount: {cliOrderObj.get_amount()}")
            print(f"Stock: {cliOrderObj.get_stocks()}")
            print(f"Time: {cliOrderObj.get_time()}")
            print(f"Price: {cliOrderObj.get_price()}")
            print(f"Broker: {cliOrderObj.get_brokers()}")
            print(f"Not Broker: {cliOrderObj.get_notbrokers()}")
            print(f"DRY: {cliOrderObj.get_dry()}")
            print()
            print("If correct, press enter to continue...")
            try:
                if not DANGER_MODE:
                    input("Otherwise, press ctrl+c to exit")
                    print()
            except KeyboardInterrupt:
                print()
                print("Exiting, no orders placed")
                sys.exit(0)
        # Validate order object
        cliOrderObj.order_validate(preLogin=True)
        # Get holdings or complete transaction
        if cliOrderObj.get_holdings():
            fun_run(cliOrderObj, ("_init", "_holdings"))
        else:
            fun_run(cliOrderObj, ("_init", "_transaction"))
        sys.exit(0)

    # If discord bot, run discord bot
    if DISCORD_BOT:
        # Get discord token and channel from .env file
        if not os.environ["DISCORD_TOKEN"]:
            raise Exception("DISCORD_TOKEN not found in .env file, please add it")
        if not os.environ["DISCORD_CHANNEL"]:
            raise Exception("DISCORD_CHANNEL not found in .env file, please add it")
        DISCORD_TOKEN = os.getenv("DISCORD_TOKEN")
        DISCORD_CHANNEL = int(os.getenv("DISCORD_CHANNEL"))
        # Initialize discord bot
        intents = discord.Intents.default()
        intents.message_content = True
        # Discord bot command prefix
        bot = commands.Bot(command_prefix="!", intents=intents)
        bot.remove_command("help")
        print()
        print("Discord bot is started...")
        print()

        # Bot event when bot is ready
        @bot.event
        async def on_ready():
            channel = bot.get_channel(DISCORD_CHANNEL)
            if channel is None:
                print(
                    "ERROR: Invalid channel ID, please check your DISCORD_CHANNEL in your .env file and try again"
                )
                os._exit(1)  # Special exit code to restart docker container
            await channel.send("Discord bot is started...")

        # Process the message only if it's from the specified channel
        @bot.event
        async def on_message(message):
            if message.channel.id == DISCORD_CHANNEL:
                await bot.process_commands(message)

        # Bot ping-pong
        @bot.command(name="ping")
        async def ping(ctx):
            print("ponged")
            await ctx.send("pong")

        # Help command
        @bot.command()
        async def help(ctx):
            # String of available commands
            await ctx.send(
                "Available RSA commands:\n"
                "!ping\n"
                "!help\n"
                "!rsa holdings [all|<broker1>,<broker2>,...] [not broker1,broker2,...]\n"
                "!rsa [buy|sell] [amount] [stock1|stock1,stock2] [all|<broker1>,<broker2>,...] [not broker1,broker2,...] [DRY: true|false]\n"
                "!restart"
            )

        # Main RSA command
        @bot.command(name="rsa")
        async def rsa(ctx, *args):
            discOrdObj = await bot.loop.run_in_executor(None, argParser, args)
            event_loop = asyncio.get_event_loop()
            try:
                # Validate order object
                discOrdObj.order_validate(preLogin=True)
                # Get holdings or complete transaction
                if discOrdObj.get_holdings():
                    # Run Holdings
                    await bot.loop.run_in_executor(
                        None,
                        fun_run,
                        discOrdObj,
                        ("_init", "_holdings"),
                        bot,
                        event_loop,
                    )
                else:
                    # Run Transaction
                    await bot.loop.run_in_executor(
                        None,
                        fun_run,
                        discOrdObj,
                        ("_init", "_transaction"),
                        bot,
                        event_loop,
                    )
            except Exception as err:
                print(traceback.format_exc())
                print(f"Error placing order: {err}")
                if ctx:
                    await ctx.send(f"Error placing order: {err}")

        # Restart command
        @bot.command(name="restart")
        async def restart(ctx):
            print("Restarting...")
            print()
            await ctx.send("Restarting...")
            await bot.close()
            os._exit(0)  # Special exit code to restart docker container

        # Catch bad commands
        @bot.event
        async def on_command_error(ctx, error):
            print(f"Command Error: {error}")
            await ctx.send(f"Command Error: {error}")
            # Print help command
            print("Type '!help' for a list of commands")
            await ctx.send("Type '!help' for a list of commands")

        # Run Discord bot
        bot.run(DISCORD_TOKEN)
        print("Discord bot is running...")
        print()<|MERGE_RESOLUTION|>--- conflicted
+++ resolved
@@ -118,14 +118,11 @@
                         ),
                         broker,
                     )
-<<<<<<< HEAD
                 elif broker.lower() == "sofi":
                     # Sofi doesn't require DOCKER, so don't pass it
                     orderObj.set_logged_in(
                         globals()[fun_name](botObj=botObj, loop=loop), broker
                     )
-                elif broker.lower() in ["fennel", "public"]:
-=======
                 elif broker.lower() == "tornado":
                     # Requires docker mode argument and loop
                     orderObj.set_logged_in(
@@ -133,7 +130,7 @@
                         broker,
                     )
                 elif broker.lower() in ["fennel", "firstrade", "public"]:
->>>>>>> 8cd81074
+
                     # Requires bot object and loop
                     orderObj.set_logged_in(
                         globals()[fun_name](botObj=botObj, loop=loop), broker
