--- conflicted
+++ resolved
@@ -124,10 +124,6 @@
             try:
                 # Initialize broker
                 fun_name = broker + first_command
-<<<<<<< HEAD
-
-                if broker.lower() == "tornado":
-=======
                 if broker.lower() == "wellsfargo":
                     # Fidelity requires docker mode argument
                     orderObj.set_logged_in(
@@ -137,7 +133,6 @@
                         broker,
                     )
                 elif broker.lower() == "tornado":
->>>>>>> 53412f99
                     # Requires docker mode argument and loop
                     orderObj.set_logged_in(
                         globals()[fun_name](DOCKER=DOCKER_MODE, loop=loop),
@@ -155,11 +150,7 @@
                     orderObj.set_logged_in(
                         globals()[fun_name](botObj=botObj, loop=loop), broker
                     )
-<<<<<<< HEAD
                 elif broker.lower() in ["chase", "fidelity", "sofi", "vanguard"]:
-=======
-                elif broker.lower() in ["chase", "fidelity", "vanguard"]:
->>>>>>> 53412f99
                     fun_name = broker + "_run"
                     # PLAYWRIGHT_BROKERS have to run all transactions with one function
                     th = ThreadHandler(
@@ -182,11 +173,7 @@
                     orderObj.set_logged_in(globals()[fun_name](), broker)
 
                 print()
-<<<<<<< HEAD
                 if broker.lower() not in ["chase", "fidelity", "sofi", "vanguard"]:
-=======
-                if broker.lower() not in ["chase", "fidelity", "vanguard"]:
->>>>>>> 53412f99
                     # Verify broker is logged in
                     orderObj.order_validate(preLogin=False)
                     logged_in_broker = orderObj.get_logged_in(broker)
