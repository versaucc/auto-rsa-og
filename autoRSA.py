--- conflicted
+++ resolved
@@ -122,8 +122,7 @@
             try:
                 # Initialize broker
                 fun_name = broker + first_command
-<<<<<<< HEAD
-                if broker.lower() in ["fidelity",  "wellsfargo"]:
+                if broker.lower() == "wellsfargo":
                     # Fidelity requires docker mode argument
                     orderObj.set_logged_in(
                         globals()[fun_name](
@@ -131,11 +130,7 @@
                         ),
                         broker,
                     )
-                elif broker.lower() in ["tornado"]:
-=======
-
-                if broker.lower() == "tornado":
->>>>>>> e869cd27
+                elif broker.lower() == "tornado":
                     # Requires docker mode argument and loop
                     orderObj.set_logged_in(
                         globals()[fun_name](DOCKER=DOCKER_MODE, loop=loop),
