--- conflicted
+++ resolved
@@ -13,12 +13,8 @@
 
     # Custom API libraries
     from fidelityAPI import *
-<<<<<<< HEAD
     from firstradeAPI import *
-    from helperAPI import killDriver, stockOrder, updater
-=======
     from helperAPI import stockOrder, updater
->>>>>>> 3165a8c1
     from robinhoodAPI import *
     from schwabAPI import *
     from tastyAPI import *
